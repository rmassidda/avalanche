--- conflicted
+++ resolved
@@ -1,6 +1,2 @@
-<<<<<<< HEAD
-from .core50 import CORe50
-=======
-from .core50 import CORe50
-from .ctiny_imagenet import *
->>>>>>> 390cacbe
+from .core50 import CORe50
+from .ctiny_imagenet import *