#!/usr/bin/env python
# -*- coding: utf-8 -*-

################################################################################
# Copyright (c) 2020 ContinualAI Research                                      #
# Copyrights licensed under the CC BY 4.0 License.                             #
# See the accompanying LICENSE file for terms.                                 #
#                                                                              #
# Date: 1-05-2020                                                              #
# Author(s): Vincenzo Lomonaco                                                 #
# E-mail: contact@continualai.org                                              #
# Website: clair.continualai.org                                               #
################################################################################

""" Common training utils. """

# Python 2-3 compatible
from __future__ import print_function
from __future__ import division
from __future__ import absolute_import

<<<<<<< HEAD
from torch.utils.data import Dataset

from avalanche.evaluation.metrics import *
=======
import torch
from torch.utils.data import Dataset

from avalanche.evaluation.metrics import ACC
>>>>>>> 6e51ede0
from avalanche.evaluation.eval_protocol import EvalProtocol
from avalanche.training.utils import pad_data, shuffle_in_unison, \
    load_all_dataset


class Strategy(object):

    def __init__(self, model, optimizer=None,
                 criterion=torch.nn.CrossEntropyLoss(), mb_size=256,
                 train_ep=2, multi_head=False, device=None, preproc=None,
                 eval_protocol=EvalProtocol(metrics=[ACC()])):

        self.model = model
        if optimizer is None:
            self.optimizer = torch.optim.SGD(
                self.model.parameters(),
                lr=0.01
            )
        else:
            self.optimizer = optimizer

        self.preproc = preproc
        self.criterion = criterion
        self.mb_size = mb_size
        self.train_ep = train_ep
        self.multi_head = multi_head
        self.device = device
        self.eval_protocol = eval_protocol

        # to be updated
        self.cur_ep = None
        self.cur_train_t = None
        self.cur_test_t = None
        self.num_class = None
        self.batch_processed = 0
        self.total_it_processed = 0

        super(Strategy, self).__init__()

    def train_using_dataset(self, dataset_and_t_label, num_workers=8):
        dataset, t = dataset_and_t_label
        x, y = load_all_dataset(dataset, num_workers=num_workers)
        return self.train(x, y, t)

    def train(self, x, y, t):
        self.x, self.y, self.t = x, y, t
        self.before_train()

        self.cur_ep = 0
        self.cur_train_t = t
        train_x, train_y, it_x_ep = self.preproc_batch_data(x, y, t)

        correct_cnt, ave_loss = 0, 0
        acc = None

        # Differently from .tensor(...), .as_tensor(...) will not make a
        # copy of the data if not strictly needed!
        train_x = torch.as_tensor(train_x, dtype=torch.float)
        train_y = torch.as_tensor(train_y, dtype=torch.long)

        for ep in range(self.train_ep):
            self.before_epoch()

            for it in range(it_x_ep):
                self.before_iteration()

                start = it * self.mb_size
                end = (it + 1) * self.mb_size

                self.optimizer.zero_grad()

                model = self.model.to(self.device)
                self.x_mb = train_x[start:end].to(self.device)
                y_mb = train_y[start:end].to(self.device)
                logits = model(self.x_mb)

                _, pred_label = torch.max(logits, 1)
                correct_cnt += (pred_label == y_mb).sum().item()

                loss = self.compute_loss(logits, y_mb)
                ave_loss += loss.item()

                self.before_weights_update()
                loss.backward()
                self.optimizer.step()

                acc = correct_cnt / ((it + 1) * y_mb.size(0) + ep * x.shape[0])
                ave_loss /= ((it + 1) * y_mb.size(0) + ep * x.shape[0])

                if it % 100 == 0:
                    print(
                        '==>>> it: {}, avg. loss: {:.6f}, '
                        'running train acc: {:.3f}'.format(it, ave_loss, acc)
                    )
                    self.eval_protocol.update_tb_train(
                        ave_loss, acc, self.total_it_processed,
                        torch.unique(train_y), self.cur_train_t
                    )

                self.after_iter_ended()
                self.total_it_processed += 1

            self.after_epoch_ended()
            self.cur_ep += 1

        self.after_train()
        self.batch_processed += 1
        return ave_loss, acc

    def test(self, test_set, num_workers=8):
        self.before_test()
        res = {}
        ave_loss = 0
        for dataset, t in test_set:
            # In this way dataset can be both a tuple (x, y) and a Dataset
            if isinstance(dataset, Dataset):
                x, y = load_all_dataset(dataset, num_workers=num_workers)
            else:
                x, y = dataset[:]

            if self.preproc:
                x = self.preproc(x)

            self.cur_test_t = t
            self.before_task_test()

            (test_x, test_y), it_x_ep = pad_data(
                [x, y], self.mb_size
            )

            # Differently from .tensor(...), .as_tensor(...) will not make a
            # copy of the data if not strictly needed!
            test_x = torch.as_tensor(test_x, dtype=torch.float)
            test_y = torch.as_tensor(test_y, dtype=torch.long)

            y_hat = []
            true_y = []

            for i in range(it_x_ep):
                # indexing
                start = i * self.mb_size
                end = (i + 1) * self.mb_size

                model = self.model.to(self.device)
                x_mb = test_x[start:end].to(self.device)
                y_mb = test_y[start:end].to(self.device)

                logits = model(x_mb)

                loss = self.compute_loss(logits, y_mb)
                ave_loss += loss.item()

                _, pred_label = torch.max(logits, 1)

                y_hat.append(pred_label.cpu().numpy())
                true_y.append(y_mb.cpu().numpy())

            results = self.eval_protocol.get_results(
                true_y, y_hat, self.cur_train_t, self.cur_test_t
            )
            acc, accs = results[ACC]

            ave_loss /= test_y.size(0)

            print("Task {0}: Avg Loss {1}; Avg Acc {2}"
                  .format(t, ave_loss, acc))
            res[t] = (ave_loss, acc, accs, results)

            self.after_task_test()

        self.eval_protocol.update_tb_test(res, self.batch_processed)

        self.after_test()
        return res

    def compute_loss(self, logits, y_mb):
        return self.criterion(logits, y_mb)

    def before_train(self):
        pass

    def preproc_batch_data(self, x, y, t):

        if self.preproc:
            x = self.preproc(x)

        (train_x, train_y), it_x_ep = pad_data(
            [x, y], self.mb_size
        )

        shuffle_in_unison(
            [train_x, train_y], 0, in_place=True
        )

        return train_x, train_y, it_x_ep

    def before_epoch(self):
        pass

    def before_iteration(self):
        pass

    def before_weights_update(self):
        pass

    def after_iter_ended(self):
        pass

    def after_epoch_ended(self):
        pass

    def after_train(self):
        pass

    def before_test(self):
        pass

    def after_test(self):
        pass

    def before_task_test(self):
        pass

    def after_task_test(self):
        pass<|MERGE_RESOLUTION|>--- conflicted
+++ resolved
@@ -19,16 +19,10 @@
 from __future__ import division
 from __future__ import absolute_import
 
-<<<<<<< HEAD
-from torch.utils.data import Dataset
-
-from avalanche.evaluation.metrics import *
-=======
 import torch
 from torch.utils.data import Dataset
 
 from avalanche.evaluation.metrics import ACC
->>>>>>> 6e51ede0
 from avalanche.evaluation.eval_protocol import EvalProtocol
 from avalanche.training.utils import pad_data, shuffle_in_unison, \
     load_all_dataset
