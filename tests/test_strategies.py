--- conflicted
+++ resolved
@@ -31,8 +31,9 @@
     SynapticIntelligence, AR1, JointTraining
 from avalanche.benchmarks import nc_scenario, SplitCIFAR10
 from avalanche.training.utils import get_last_fc_layer
-<<<<<<< HEAD
 from avalanche.evaluation.metrics import StreamAccuracy
+
+from tests.unit_tests_utils import common_setups
 
 
 def get_fast_scenario():
@@ -53,9 +54,6 @@
     my_nc_scenario = nc_scenario(train_dataset, test_dataset, 5,
                                  task_labels=False)
     return my_nc_scenario
-=======
-from tests.unit_tests_utils import common_setups
->>>>>>> 826e0567
 
 
 class BaseStrategyTest(unittest.TestCase):
